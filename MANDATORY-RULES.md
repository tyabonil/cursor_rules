--- conflicted
+++ resolved
@@ -79,11 +79,7 @@
 - ✅ The PR title must reference the issue number.
 - ✅ The PR body must describe the changes and reference the issue.
 - ✅ **TARGET PREVIEW:** The PR should target the `preview` branch, NOT `main`.
-<<<<<<< HEAD
 - 🚨 VIOLATION = Late or incorrectly targeted PRs, or creating new PRs without reviewing open ones.
-=======
-- 🚨 VIOLATION = Late or incorrectly targeted PRs.
->>>>>>> 25687d34
 ```
 
 ### SEQ-5: ADDRESS FEEDBACK AND MERGE
